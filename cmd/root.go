--- conflicted
+++ resolved
@@ -164,11 +164,7 @@
 		return fmt.Errorf("could not parse configuration: %w", err)
 	}
 
-<<<<<<< HEAD
-	log.Infof("crowdsec-aws-waf-bouncer %s", version.String())
-=======
 	log.Infof("Starting crowdsec-aws-waf-bouncer %s", version.String())
->>>>>>> 9ed3d31d
 
 	if *testConfig {
 		for _, wafConfig := range config.WebACLConfig {

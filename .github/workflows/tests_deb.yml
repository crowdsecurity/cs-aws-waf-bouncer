--- conflicted
+++ resolved
@@ -38,19 +38,9 @@
       with:
         python-version-file: "test/.python-version"
 
-<<<<<<< HEAD
-    - name: "Install python dependencies"
-      run: |
-        python -m pip install --ignore-installed --upgrade pipenv wheel
-        pipenv install --deploy
-        # some tests need root, so we have to install pytest twice
-        sudo python3 -m pip install --ignore-installed --upgrade pipenv wheel
-        sudo pipenv install --deploy
-=======
     - name: Install the project
       run: uv sync --all-extras --dev
       working-directory: ./test
->>>>>>> 06cbe7b2
 
     - name: Install functional test dependencies
       run: |
